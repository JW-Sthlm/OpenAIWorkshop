<<<<<<< HEAD
# Build Open AI application with Power App and Python
### Summary.
### Architecture Diagram
### Deployment
### Ingest data
### Test

=======
# Build Open AI application with Power App and Python

## Scenario summary:
This scenario allows use cases to use Open AI from Power App and as well from Python application via OpenAI Python SDK. 

## POWER APP


### Step 1. Deploy client Power App

- Navigate to https://make.powerapps.com/ and click on Apps on the left navigation. 

  <img src="../../documents/media/powerapp.png" width=50% height=50%>


- From the top nav bar, click Import Canvas App and upload the OpenAI-Playground_20230302010547.zip file from this git repo path. 


  <img src="../../documents/media/importpowerapp.png" width=50% height=50%>


  <img src="../../documents/media/importpowerappzip.png" width=50% height=50%>


- Click on Import to import the package into powerapps environment. 


  <img src="../../documents/media/importpowerappandflow.png" width=50% height=50%>


- This will import the Power App canvas app and Openaisummarization Power Automate Flow into the workspace. 


  <img src="../../documents/media/openaisummarizationflow.png" width=50% height=50%>


- Edit the Power Automate Flow with your own Azure OpenAI API key and endpoint.


  <img src="../../documents/media/flowchangeapikey.png" width=50% height=50%>


### Step 2. Test

- Click on the play button on the top right corner in the PowerApps Portal to launch PowerApp. 


## PYTHON SDK

### Step 1. Install required python packages

- In your command line run "pip install -r requirements.txt" to install openai python package 


### Step 2. Open openaipython.py file

- Put your own OpenAI API key and OpenAI endpoint in this file
>>>>>>> e081c56a
<|MERGE_RESOLUTION|>--- conflicted
+++ resolved
@@ -1,12 +1,3 @@
-<<<<<<< HEAD
-# Build Open AI application with Power App and Python
-### Summary.
-### Architecture Diagram
-### Deployment
-### Ingest data
-### Test
-
-=======
 # Build Open AI application with Power App and Python
 
 ## Scenario summary:
@@ -63,5 +54,4 @@
 
 ### Step 2. Open openaipython.py file
 
-- Put your own OpenAI API key and OpenAI endpoint in this file
->>>>>>> e081c56a
+- Put your own OpenAI API key and OpenAI endpoint in this file